// TS3AudioBot - An advanced Musicbot for Teamspeak 3
// Copyright (C) 2016  TS3AudioBot contributors
// 
// This program is free software: you can redistribute it and/or modify
// it under the terms of the GNU Affero General Public License as
// published by the Free Software Foundation, either version 3 of the
// License, or (at your option) any later version.
// 
// This program is distributed in the hope that it will be useful,
// but WITHOUT ANY WARRANTY; without even the implied warranty of
// MERCHANTABILITY or FITNESS FOR A PARTICULAR PURPOSE.  See the
// GNU Affero General Public License for more details.
// 
// You should have received a copy of the GNU Affero General Public License
// along with this program.  If not, see <http://www.gnu.org/licenses/>.

namespace TS3AudioBot
{
	using System;
	using System.Collections.Generic;
	using System.Globalization;
	using System.IO;
	using System.Linq;
	using System.Text;
	using System.Threading;

	using CommandSystem;
	using Helper;
	using History;
	using ResourceFactories;
	using WebInterface;

	using TS3Query;
	using TS3Query.Messages;

<<<<<<< HEAD
	// Todo:
	// - implement history missing 
=======
	using static CommandRights;

>>>>>>> 345c2a83
	public sealed class MainBot : MarshalByRefObject, IDisposable
	{
		static void Main(string[] args)
		{
			using (MainBot bot = new MainBot())
			{
				AppDomain.CurrentDomain.UnhandledException += (s, e) =>
				{
					Log.Write(Log.Level.Error, "Critical program failure! Logs will follow.");
					Exception ex = e.ExceptionObject as Exception;
					while (ex != null)
					{
						Log.Write(Log.Level.Error, "MSG: {0}\nSTACK:{1}", ex.Message, ex.StackTrace);
						ex = ex.InnerException;
					}
					bot?.Dispose();
				};

				if (!bot.ReadParameter(args)) return;
				if (!bot.InitializeBot()) return;
				bot.Run();
			}
		}

		private bool isDisposed;
		private bool consoleOutput;
		private bool writeLog;
		private bool writeLogStack;
		private MainBotData mainBotData;

		private StreamWriter logStream;

		internal PluginManager PluginManager { get; private set; }
		public CommandManager CommandManager { get; private set; }
		public AudioFramework AudioFramework { get; private set; }
		public PlaylistManager PlaylistManager { get; private set; }
		public BobController BobController { get; private set; }
		public QueryConnection QueryConnection { get; private set; }
		public SessionManager SessionManager { get; private set; }
		public HistoryManager HistoryManager { get; private set; }
		public ResourceFactoryManager FactoryManager { get; private set; }
<<<<<<< HEAD
		public PlayManager PlayManager { get; private set; }
=======
		public WebDisplay WebInterface { get; private set; }
>>>>>>> 345c2a83

		public bool QuizMode { get; set; }

		public MainBot()
		{
			isDisposed = false;
			consoleOutput = false;
			writeLog = false;
		}

		private bool ReadParameter(string[] args)
		{
			HashSet<string> launchParameter = new HashSet<string>();
			foreach (string parameter in args)
				launchParameter.Add(parameter);
			if (launchParameter.Contains("--help") || launchParameter.Contains("-h"))
			{
				Console.WriteLine(" --Quiet -q       Deactivates all output to stdout.");
				Console.WriteLine(" --NoLog -L       Deactivates writing to the logfile.");
				Console.WriteLine(" --Stack -s       Adds the stacktrace to all log writes.");
				Console.WriteLine(" --help -h        Prints this help....");
				return false;
			}
			consoleOutput = !(launchParameter.Contains("--Quiet") || launchParameter.Contains("-q"));
			writeLog = !(launchParameter.Contains("--NoLog") || launchParameter.Contains("-L"));
			writeLogStack = (launchParameter.Contains("--Stack") || launchParameter.Contains("-s"));
			return true;
		}

		private bool InitializeBot()
		{
			// Read Config File
			const string configFilePath = "configTS3AudioBot.cfg";
			ConfigFile cfgFile = ConfigFile.Open(configFilePath) ?? ConfigFile.Create(configFilePath) ?? ConfigFile.GetDummy();
			var afd = cfgFile.GetDataStruct<AudioFrameworkData>(typeof(AudioFramework), true);
			var bcd = cfgFile.GetDataStruct<BobControllerData>(typeof(BobController), true);
			var qcd = cfgFile.GetDataStruct<QueryConnectionData>(typeof(QueryConnection), true);
			var hmd = cfgFile.GetDataStruct<HistoryManagerData>(typeof(HistoryManager), true);
			var pmd = cfgFile.GetDataStruct<PluginManagerData>(typeof(PluginManager), true);
			var pld = cfgFile.GetDataStruct<PlaylistManagerData>(typeof(PlaylistManager), true);
			mainBotData = cfgFile.GetDataStruct<MainBotData>(typeof(MainBot), true);
			cfgFile.Close();

			if (consoleOutput)
			{
				Log.RegisterLogger("[%T]%L: %M", "", Console.WriteLine);
			}

			if (writeLog && !string.IsNullOrEmpty(mainBotData.logFile))
			{
				var encoding = new UTF8Encoding(false);
				logStream = new StreamWriter(File.Open(mainBotData.logFile, FileMode.Append, FileAccess.Write, FileShare.Read), encoding);
				Log.RegisterLogger("[%T]%L: %M\n" + (writeLogStack ? "%S\n" : ""), "", (msg) =>
				{
					if (logStream != null)
						try
						{
							logStream.Write(msg);
							logStream.Flush();
						}
						catch (IOException) { }
				});
			}

			Log.Write(Log.Level.Info, "[============ TS3AudioBot started =============]");
			string dateStr = DateTime.Now.ToLongDateString();
			Log.Write(Log.Level.Info, "[=== Date: {0}{1} ===]", new string(' ', Math.Max(0, 32 - dateStr.Length)), dateStr);
			string timeStr = DateTime.Now.ToLongTimeString();
			Log.Write(Log.Level.Info, "[=== Time: {0}{1} ===]", new string(' ', Math.Max(0, 32 - timeStr.Length)), timeStr);
			Log.Write(Log.Level.Info, "[==============================================]");

			Log.Write(Log.Level.Info, "[============ Initializing Commands ===========]");
			CommandManager = new CommandManager();
			CommandManager.RegisterMain(this);

			Log.Write(Log.Level.Info, "[============ Initializing Modules ============]");
			QueryConnection = new QueryConnection(qcd);
			PlaylistManager = new PlaylistManager(pld);
			BobController = new BobController(bcd, QueryConnection);
			AudioFramework = new AudioFramework(afd, BobController);
			SessionManager = new SessionManager();
			HistoryManager = new HistoryManager(hmd);
			PluginManager = new PluginManager(this, pmd);
<<<<<<< HEAD
			PlayManager = new PlayManager(this);
=======
			WebInterface = new WebDisplay(this);
			WebInterface.StartServerAsync();
>>>>>>> 345c2a83

			Log.Write(Log.Level.Info, "[=========== Initializing Factories ===========]");
			FactoryManager = new ResourceFactoryManager();
			FactoryManager.DefaultFactorty = new MediaFactory();
			FactoryManager.AddFactory(new YoutubeFactory());
			FactoryManager.AddFactory(new SoundcloudFactory());
			FactoryManager.AddFactory(new TwitchFactory());

			Log.Write(Log.Level.Info, "[=========== Registering callbacks ============]");
			AudioFramework.OnResourceStopped += PlayManager.SongStoppedHook;
			// Inform the BobClient on start/stop
<<<<<<< HEAD
			PlayManager.AfterResourceStarted += BobController.OnResourceStarted;
			PlayManager.AfterResourceStopped += BobController.OnPlayStopped;
			// In own favor update the own status text to the current song title
			PlayManager.AfterResourceStarted += SongUpdateEvent;
=======
			AudioFramework.OnResourceStarting += BobController.OnResourceStarting;
			AudioFramework.OnResourceStopped += BobController.OnResourceStopped;
			// In own favor update the own status text to the current song title
			AudioFramework.OnResourceStarted += SongUpdateEvent;
			AudioFramework.OnResourceStopped += SongStopEvent;
>>>>>>> 345c2a83
			// Register callback for all messages happening
			QueryConnection.OnMessageReceived += TextCallback;
			// Register callback to remove open private sessions, when user disconnects
			QueryConnection.OnClientDisconnect += (s, e) => SessionManager.RemoveSession(e.InvokerId);


			Log.Write(Log.Level.Info, "[================= Finalizing =================]");
			// Connect the query after everyting is set up
			try { QueryConnection.Connect(); }
			catch (QueryCommandException qcex)
			{
				Log.Write(Log.Level.Error, "There is either a problem with your connection configuration, or the query has not all permissions it needs. ({0})", qcex);
				return false;
			}

			Log.Write(Log.Level.Info, "[============== Connected & Done ==============]");
			return true;
		}

		private void Run()
		{
			Thread.CurrentThread.Name = "Main/Eventloop";
			QueryConnection.EnterEventLoop();
		}

		#region COMMAND EXECUTING & CHAINING

		private void TextCallback(object sender, TextMessage textMessage)
		{
			Log.Write(Log.Level.Debug, "MB Got message from {0}: {1}", textMessage.InvokerName, textMessage.Message);

			textMessage.Message = textMessage.Message.TrimStart(new[] { ' ' });
			if (!textMessage.Message.StartsWith("!", StringComparison.Ordinal))
				return;
			BobController.HasUpdate();

			QueryConnection.RefreshClientBuffer(true);

			// get the current session
			var result = SessionManager.GetSession(textMessage.InvokerId);
			if (!result)
				result = SessionManager.CreateSession(this, textMessage.InvokerId);
			if (!result)
			{
				Log.Write(Log.Level.Error, result.Message);
				return;
			}

			UserSession session = result.Value;
			using (session.GetToken(textMessage.Target == MessageTarget.Private))
			{
				var execInfo = new ExecutionInformation(session, textMessage,
					new Lazy<bool>(() => HasInvokerAdminRights(textMessage.InvokerId)));

				// check if the user has an open request
				if (session.ResponseProcessor != null)
				{
					if (session.ResponseProcessor(execInfo))
					{
						session.ClearResponse();
						return;
					}
				}

				// parse (and execute) the command
				ASTNode parsedAst = CommandParser.ParseCommandRequest(textMessage.Message);
				if (parsedAst.Type == ASTType.Error)
				{
					PrintAstError(session, (ASTError)parsedAst);
				}
				else
				{
<<<<<<< HEAD
					var command = CommandManager.CommandSystem.AstToCommandResult(parsedAst);

					try
					{
						var res = command.Execute(execInfo, Enumerable.Empty<ICommand>(),
							new[] { CommandResultType.String, CommandResultType.Empty });
						if (res.ResultType == CommandResultType.String)
						{
							var sRes = (StringCommandResult)res;
							// Write result to user
							if (!string.IsNullOrEmpty(sRes.Content))
								session.Write(sRes.Content);
						}
					}
					catch (CommandException ex)
					{
						session.Write("Error: " + ex.Message);
					}
					catch (Exception ex)
					{
						Log.Write(Log.Level.Error, "MB Unexpected command error: {0}", ex);
						session.Write("An unexpected error occured: " + ex.Message);
					}
=======
					session.Write("An unexpected error occured: " + ex.Message);
					Log.Write(Log.Level.Error, "MB Unexpected command error: {0}", ex);
>>>>>>> 345c2a83
				}
			}
		}

		private void PrintAstError(UserSession session, ASTError asterror)
		{
			StringBuilder strb = new StringBuilder();
			strb.AppendLine();
			asterror.Write(strb, 0);
			session.Write(strb.ToString());
		}

		private bool HasInvokerAdminRights(ushort clientId)
		{
			Log.Write(Log.Level.Debug, "AdminCheck called!");
			ClientData client = QueryConnection.GetClientById(clientId);
			if (client == null)
				return false;
			int[] clientSgIds = QueryConnection.GetClientServerGroups(client);
			return clientSgIds.Contains(mainBotData.adminGroupId);
		}

		#endregion

		#region COMMANDS

		// [...] = Optional
		// <name> = Placeholder for a text
		// [text] = Option for fixed text
		// (a|b) = either or switch

		// TODO: to be replaced with "queue"
		[Command(Private, "add", "Adds a new song to the queue.")]
		[Usage("<link>", "Any link that is also recognized by !play")]
		public string CommandAdd(ExecutionInformation info, string parameter)
		{
			return PlayManager.Enqueue(info.Session.Client, parameter);
		}

		[Command(Private, "clear", "Removes all songs from the current playlist.")]
		public void CommandClear()
		{
			PlaylistManager.ClearFreelist();
		}

		[Command(AnyVisibility, "eval", "Executes a given command or string")]
		[Usage("<command> <arguments...>", "Executes the given command on arguments")]
		[Usage("<strings...>", "Concat the strings and execute them with the command system")]
		public ICommandResult CommandEval(ExecutionInformation info, IEnumerable<ICommand> arguments, IEnumerable<CommandResultType> returnTypes)
		{
			// Evaluate the first argument on the rest of the arguments
			if (!arguments.Any())
				throw new CommandException("Need at least one argument to evaluate");
			var leftArguments = arguments.Skip(1);
			var arg0 = arguments.First().Execute(info, Enumerable.Empty<ICommand>(), new[] { CommandResultType.Command, CommandResultType.String });
			if (arg0.ResultType == CommandResultType.Command)
				return ((CommandCommandResult)arg0).Command.Execute(info, leftArguments, returnTypes);

			// We got a string back so parse and evaluate it
			var args = ((StringCommandResult)arg0).Content;

			// Add the rest of the arguments
			args += string.Join(" ", arguments.Select(a =>
				((StringCommandResult)a.Execute(info, Enumerable.Empty<ICommand>(), new[] { CommandResultType.String })).Content));

			var cmd = CommandManager.CommandSystem.AstToCommandResult(CommandParser.ParseCommandRequest(args));
			return cmd.Execute(info, leftArguments, returnTypes);
		}

		[Command(Admin, "getuser id", "Gets the unique Id of a user.")]
		[Usage("<username>", "A user which is currently logged in to the server")]
		public string CommandGetUserId(ExecutionInformation info, string parameter)
		{
			ClientData client = QueryConnection.GetClientByName(parameter);
			if (client == null)
				return "No user found...";
			else
				return $"Client: UID:{client.ClientId} DBID:{client.DatabaseId} ChanID:{client.ChannelId}";
		}

		[Command(Admin, "getuser db", "Gets the User name by dbid.")]
		[Usage("<dbid>", "Any user dbid which is known by the server")]
		public string GetUser(ulong parameter)
		{
			var client = QueryConnection.GetNameByDbId(parameter);
			if (client == null)
				return "No user found...";
			else
				return "Clientname: " + client;
		}

		[Command(AnyVisibility, "help", "Shows all commands or detailed help about a specific command.")]
		[Usage("[<command>]", "Any currently accepted command")]
		[RequiredParameters(0)]
		public string CommandHelp(ExecutionInformation info, params string[] parameter)
		{
			if (parameter.Length == 0)
			{
				var strb = new StringBuilder();
				strb.Append("\n========= Welcome to the TS3AudioBot ========="
					+ "\nIf you need any help with a special command use !help <commandName>."
					+ "\nHere are all possible commands:\n");
				foreach (var botCom in CommandManager.AllCommands.Select(c => c.InvokeName).GroupBy(n => n.Split(' ')[0]))
					strb.Append(botCom.Key).Append(", ");
				strb.Length -= 2;
				return strb.ToString();
			}
			else
			{
				CommandGroup group = CommandManager.CommandSystem.RootCommand;
				ICommand target = null;
				for (int i = 0; i < parameter.Length; i++)
				{
					var possibilities = XCommandSystem.FilterList(group.Commands, parameter[i]).ToList();
					if (possibilities.Count == 0)
						return "No matching command found! Try !help to get a list of all commands.";
					else if (possibilities.Count > 1)
						return "Requested command is ambiguous between: " + string.Join(", ", possibilities.Select(kvp => kvp.Key));
					else if (possibilities.Count == 1)
					{
						target = possibilities.First().Value;
						if (i < parameter.Length - 1)
						{
							group = target as CommandGroup;
							if (group == null)
								return "The command has no further subfunctions after " + string.Join(" ", parameter, 0, i);
						}
					}
				}

				var targetB = target as BotCommand;
				if (targetB != null)
					return targetB.GetHelp();

				var targetCG = target as CommandGroup;
				if (targetCG != null)
					return "The command contains the following subfunctions: " + string.Join(", ", targetCG.Commands.Select(g => g.Key));

				var targetOFC = target as OverloadedFunctionCommand;
				if (targetOFC != null)
				{
					var strb = new StringBuilder();
					foreach (var botCom in targetOFC.Functions.OfType<BotCommand>())
						strb.Append(botCom.GetHelp());
					return strb.ToString();
				}

				return "Seems like something went wrong. No help can be shown for this command path.";
			}
		}

		[Command(Admin, "history delete", "<id> Removes the entry with <id> from the history")]
		public string CommandHistoryDelete(ExecutionInformation info, uint id)
		{
			var result = HistoryManager.GetEntryById(id);
			if (!result)
				return result.Message;
			info.Session.SetResponse(ResponseHistoryDelete, result.Value);
			string name = result.Value.AudioResource.ResourceTitle;
			if (name.Length > 100)
				name = name.Substring(100) + "...";
			return $"Do you really want to delete the entry \"{name}\"\nwith the id {id}? !(yes|no)";
		}

		[Command(Admin, "history clean", "Cleans up the history file for better startup performance.")]
		public string CommandHistoryClean(ExecutionInformation info)
		{
			info.Session.SetResponse(ResponseHistoryClean, null);
			return $"Dou want to clean the history file now? This might take a while and make the bot unresponsive in meanwhile. !(yes|no)";
		}

		[Command(Private, "history from", "Gets the last <count> songs from the user with the given <user-dbid>")]
		[RequiredParameters(1)]
		public string CommandHistoryFrom(uint userDbId, int? amount)
		{
			SeachQuery query = new SeachQuery();
			query.UserId = userDbId;

			if (amount.HasValue)
				query.MaxResults = amount.Value;

			return HistoryManager.SearchParsed(query);
		}

		[Command(Private, "history help", "You know...")]
		public string CommandHistoryHelp(ExecutionInformation info) => CommandHelp(info, "history");

		[Command(Private, "history id", "<id> Displays all saved informations about the song with <id>")]
		public string CommandHistoryId(uint id)
		{
			var result = HistoryManager.GetEntryById(id);
			if (!result)
				return result.Message;
			return HistoryManager.Formatter.ProcessQuery(result.Value, SmartHistoryFormatter.DefaultAleFormat);
		}

		[Command(Private, "history id", "(last|next) Gets the highest|next song id")]
		public string CommandHistoryId(string special)
		{
			if (special == "last")
				return $"{HistoryManager.HighestId} is the currently highest song id.";
			else if (special == "next")
				return $"{HistoryManager.HighestId + 1} will be the next song id.";
			else
				return "Unrecognized name descriptor";
		}

		[Command(Private, "history last", "Plays the last song again")]
		[Usage("<count>", "Gets the last <count> played songs.")]
		[RequiredParameters(0)]
		public string CommandHistoryLast(ExecutionInformation info, int? amount)
		{
			if (amount.HasValue)
			{
				var query = new SeachQuery { MaxResults = amount.Value };
				return HistoryManager.SearchParsed(query);
			}
			else
			{
				var ale = HistoryManager.Search(new SeachQuery { MaxResults = 1 }).FirstOrDefault();
				if (ale != null)
				{
					return PlayManager.Play(info.Session.Client, ale.AudioResource);
				}
				else return "There is no song in the history";
			}
		}

		[Command(Private, "history play", "<id> Playes the song with <id>")]
		public string CommandHistoryPlay(ExecutionInformation info, uint id)
		{
			return PlayManager.Play(info.Session.Client, id);
		}

		[Command(Private, "history add", "<id> Adds the song with <id> to the queue")]
		public string CommandHistoryQueue(ExecutionInformation info, uint id)
		{
			return PlayManager.Enqueue(info.Session.Client, id);
		}

		[Command(Admin, "history rename", "<id> <name> Sets the name of the song with <id> to <name>")]
		public string CommandHistoryRename(uint id, string newName)
		{
			var result = HistoryManager.GetEntryById(id);
			if (!result)
				return result.Message;

			if (string.IsNullOrWhiteSpace(newName))
				return "The new name must not be empty or only whitespaces";

			HistoryManager.RenameEntry(result.Value, newName);
			return null;
		}

		[Command(Private, "history till", "<date> Gets all songs played until <date>.")]
		public string CommandHistoryTill(DateTime time)
		{
			var query = new SeachQuery { LastInvokedAfter = time };
			return HistoryManager.SearchParsed(query);
		}

		[Command(Private, "history till", "<name> Any of those desciptors: (hour|today|yesterday|week)")]
		public string CommandHistoryTill(string time)
		{
			DateTime tillTime;
			switch (time.ToLower())
			{
			case "hour": tillTime = DateTime.Now.AddHours(-1); break;
			case "today": tillTime = DateTime.Today; break;
			case "yesterday": tillTime = DateTime.Today.AddDays(-1); break;
			case "week": tillTime = DateTime.Today.AddDays(-7); break;
			default: return "Not recognized time desciption.";
			}
			var query = new SeachQuery { LastInvokedAfter = tillTime };
			return HistoryManager.SearchParsed(query);
		}

		[Command(Private, "history title", "Gets all songs which title contains <string>")]
		public string CommandHistoryTitle(string part)
		{
			var query = new SeachQuery { TitlePart = part };
			return HistoryManager.SearchParsed(query);
		}

		[Command(AnyVisibility, "if")]
		[Usage("<argument0> <comparator> <argument1> <then>", "Compares the two arguments and returns or executes the then-argument")]
		[Usage("<argument0> <comparator> <argument1> <then> <else>", "Same as before and return the else-arguments if the condition is false")]
		public ICommandResult CommandIf(ExecutionInformation info, IEnumerable<ICommand> arguments, IEnumerable<CommandResultType> returnTypes)
		{
			var argList = arguments.ToList();
			if (argList.Count < 4)
				throw new CommandException("Expected at least 4 arguments");
			var arg0 = ((StringCommandResult)argList[0].Execute(info, Enumerable.Empty<ICommand>(), new[] { CommandResultType.String })).Content;
			var cmp = ((StringCommandResult)argList[1].Execute(info, Enumerable.Empty<ICommand>(), new[] { CommandResultType.String })).Content;
			var arg1 = ((StringCommandResult)argList[2].Execute(info, Enumerable.Empty<ICommand>(), new[] { CommandResultType.String })).Content;

			Func<double, double, bool> comparer;
			switch (cmp)
			{
			case "<": comparer = (a, b) => a < b; break;
			case ">": comparer = (a, b) => a > b; break;
			case "<=": comparer = (a, b) => a <= b; break;
			case ">=": comparer = (a, b) => a >= b; break;
			case "==": comparer = (a, b) => a == b; break;
			case "!=": comparer = (a, b) => a != b; break;
			default: throw new CommandException("Unknown comparison operator");
			}

			double d0, d1;
			bool cmpResult;
			// Try to parse arguments into doubles
			if (double.TryParse(arg0, NumberStyles.Number, CultureInfo.InvariantCulture, out d0)
				&& double.TryParse(arg1, NumberStyles.Number, CultureInfo.InvariantCulture, out d1))
				cmpResult = comparer(d0, d1);
			else
				cmpResult = comparer(arg0.CompareTo(arg1), 0);

			// If branch
			if (cmpResult)
				return argList[3].Execute(info, Enumerable.Empty<ICommand>(), returnTypes);
			// Else branch
			if (argList.Count > 4)
				return argList[4].Execute(info, Enumerable.Empty<ICommand>(), returnTypes);

			// Try to return nothing
			if (returnTypes.Contains(CommandResultType.Empty))
				return new EmptyCommandResult();
			throw new CommandException("If found nothing to return");
		}

		[Command(Private, "kickme", "Guess what?")]
		[Usage("[far]", "Optional attribute for the extra punch strength")]
		[RequiredParameters(0)]
		public string CommandKickme(ExecutionInformation info, string parameter)
		{
			try
			{
				if (string.IsNullOrEmpty(parameter) || parameter == "near")
					QueryConnection.KickClientFromChannel(info.TextMessage.InvokerId);
				else if (parameter == "far")
					QueryConnection.KickClientFromServer(info.TextMessage.InvokerId);
				return null;
			}
			catch (QueryCommandException ex)
			{
				Log.Write(Log.Level.Info, "Could not kick: {0}", ex);
				return "I'm not strong enough, master!";
			}
		}

		[Command(Private, "link", "Gets a link to the origin of the current song.")]
		public string CommandLink(ExecutionInformation info)
		{
			if (PlayManager.CurrentPlayData == null)
				return "There is nothing on right now...";
			else if (QuizMode && PlayManager.CurrentPlayData.Invoker.ClientId != info.TextMessage.InvokerId)
				return "Sorry, you have to guess!";
			else
				return FactoryManager.RestoreLink(PlayManager.CurrentPlayData.ResourceData);
		}

		[Command(Private, "list add")]
		public void CommandListAdd(ExecutionInformation info, string name) { }
		[Command(Private, "list add")]
		public void CommandListAdd(ExecutionInformation info, uint hid) { }

		[Command(Private, "list clear")]
		public void CommandListClear(ExecutionInformation info) { }

		[Command(Private, "list load")]
		public string CommandListLoad(ExecutionInformation info, string name)
		{
			var result = PlaylistManager.LoadPlaylist(name);
			if (!result)
				return result.Message;

			info.Session.Set<PlaylistManager, Playlist>(result.Value);
			return $"Loaded: \"{name}\" with {result.Value.Count} songs";
		}

		[Command(Private, "list merge")]
		public void CommandListShow(ExecutionInformation info, string name) { }

		[Command(Private, "list move")]
		public void CommandListMove(ExecutionInformation info, int from, int to) { }

		[Command(Private, "list play")]
		public void CommandListMove(ExecutionInformation info) { }

		[Command(Private, "list save")]
		public void CommandListSave(ExecutionInformation info, string name) { }

		[Command(Private, "list remove")]
		public void CommandListRemove(ExecutionInformation info, int index) { }

		[Command(Private, "list show")]
		public void CommandListShow(ExecutionInformation info) { }

		// !playlist remove <hid>|<id>
		// !playlist add <song>
		// !playlist load <list>
		// !playlist save
		// !playlist rename <toNew>
		// !playlist status
		// !playlist merge <otherlist>
		// !playlist move <song> <somewhere?>

		[Command(Private, "loop", "Sets whether or not to loop the entire playlist.")]
		[Usage("(on|off)]", "on or off")]
		[RequiredParameters(0)]
		public string CommandLoop(ExecutionInformation info, string parameter)
		{
			if (string.IsNullOrEmpty(parameter))
				return "Loop is " + (PlaylistManager.Loop ? "on" : "off");
			else if (parameter == "on")
				PlaylistManager.Loop = true;
			else if (parameter == "off")
				PlaylistManager.Loop = false;
			else
				return CommandHelp(info, "loop");
			return null;
		}

		[Command(Private, "media", "Plays any local or online media file.")]
		public string CommandMedia(ExecutionInformation info, string parameter)
		{
			return PlayManager.Play(info.Session.Client, parameter, AudioType.MediaLink);
		}

		[Command(Private, "next", "Plays the next song in the playlist.")]
		public string CommandNext(ExecutionInformation info)
		{
			return PlayManager.Next(info.Session.Client);
		}

		[Command(Public, "pm", "Requests a private session with the ServerBot so you can invoke private commands.")]
		public string CommandPM(ExecutionInformation info)
		{
			info.Session.IsPrivate = true;
			return "Hi " + info.TextMessage.InvokerName;
		}

		[Command(Admin, "parse", "Displays the AST of the requested command.")]
		[Usage("<command>", "The comand to be parsed")]
		public string CommandParse(string parameter)
		{
			if (!parameter.TrimStart().StartsWith("!"))
				return "This is not a command";
			try
			{
				var node = CommandParser.ParseCommandRequest(parameter);
				StringBuilder strb = new StringBuilder();
				strb.AppendLine();
				node.Write(strb, 0);
				return strb.ToString();
			}
			catch
			{
				return "GJ - You crashed it!!!";
			}
		}

		[Command(Private, "pause", "Well, pauses the song. Undo with !play")]
		public void CommandPause()
		{
			AudioFramework.Pause = true;
		}

		[Command(Private, "play", "Automatically tries to decide whether the link is a special resource (like youtube) or a direct resource (like ./hello.mp3) and starts it")]
		[Usage("<link>", "Youtube, Soundcloud, local path or file link")]
		[RequiredParameters(0)]
		public string CommandPlay(ExecutionInformation info, string parameter)
		{
			if (string.IsNullOrEmpty(parameter))
			{
				AudioFramework.Pause = false;
				return null;
			}
			else
			{
				return PlayManager.Play(info.Session.Client, parameter);
			}
		}

		[Command(Admin, "plugin list", "Lists all found plugins.")]
		public string CommandPluginList()
		{
			return PluginManager.GetPluginOverview();
		}

		[Command(Admin, "plugin unload", "Unloads a plugin.")]
		public string CommandPluginUnload(string identifier)
		{
			return PluginManager.UnloadPlugin(identifier).ToString();
		}

		[Command(Admin, "plugin load", "Unloads a plugin.")]
		public string CommandPluginLoad(string identifier)
		{
			return PluginManager.LoadPlugin(identifier).ToString();
		}

		[Command(Private, "previous", "Plays the previous song in the playlist.")]
		public string CommandPrevious(ExecutionInformation info)
		{
			return PlayManager.Previous(info.Session.Client);
		}

		[Command(AnyVisibility, "print", "Lets you format multiple parameter to one.")]
		public string CommandPrint(params string[] parameter)
		{
			// << Desing changes expected >>
			var strb = new StringBuilder();
			foreach (var param in parameter)
				strb.Append(param);
			return strb.ToString();
		}

		[Command(Admin, "quit", "Closes the TS3AudioBot application.")]
		public string CommandQuit(ExecutionInformation info, string param)
		{
			switch (param)
			{
			case "force":
				QueryConnection.OnMessageReceived -= TextCallback;
				info.Session.Write("Goodbye!");
				Dispose();
				Log.Write(Log.Level.Info, "Exiting...");
				return null;

			default:
				info.Session.SetResponse(ResponseQuit, null);
				return "Do you really want to quit? !(yes|no)";
			}
		}

		[Command(Public, "quiz", "Enable to hide the songnames and let your friends guess the title.")]
		[Usage("(on|off)]", "on or off")]
		[RequiredParameters(0)]
		public string CommandQuiz(ExecutionInformation info, string parameter)
		{
			if (string.IsNullOrEmpty(parameter))
				return "Quizmode is " + (QuizMode ? "on" : "off");
			else if (parameter == "on")
			{
				QuizMode = true;
				QueryConnection.ChangeDescription("<Quiztime!>");
			}
			else if (parameter == "off")
			{
				if (info.Session.IsPrivate)
					return "No cheatig! Everybody has to see it!";
				QuizMode = false;
				QueryConnection.ChangeDescription(PlayManager.CurrentPlayData.ResourceData.ResourceTitle);
			}
			else
				CommandHelp(info, "quiz");
			return null;
		}

		[Command(Private, "repeat", "Sets whether or not to loop a single song.")]
		[Usage("(on|off)]", "on or off")]
		[RequiredParameters(0)]
		public string CommandRepeat(ExecutionInformation info, string parameter)
		{
			if (string.IsNullOrEmpty(parameter))
				return "Repeat is " + (AudioFramework.Repeat ? "on" : "off");
			else if (parameter == "on")
				AudioFramework.Repeat = true;
			else if (parameter == "off")
				AudioFramework.Repeat = false;
			else
				return CommandHelp(info, "repeat");
			return null;
		}

		[Command(AnyVisibility, "rng", "Gets a random number.")]
		[Usage("", "Gets a number between 0 and 2147483647")]
		[Usage("<max>", "Gets a number between 0 and <max>")]
		[Usage("<min> <max>", "Gets a number between <min> and <max>")]
		[RequiredParameters(0)]
		public string CommandRng(int? first, int? second)
		{
			if (second.HasValue)
				return Util.RngInstance.Next(first.Value, second.Value).ToString();
			else if (first.HasValue)
				return Util.RngInstance.Next(first.Value).ToString();
			else
				return Util.RngInstance.Next().ToString();
		}

		[Command(Private, "seek", "Jumps to a timemark within the current song.")]
		[Usage("<sec>", "Time in seconds")]
		[Usage("<min:sec>", "Time in Minutes:Seconds")]
		public string CommandSeek(ExecutionInformation info, string parameter)
		{
			TimeSpan span;
			bool parsed = false;
			if (parameter.Contains(":"))
			{
				string[] splittime = parameter.Split(':');
				if (splittime.Length == 2)
				{
					int seconds = -1, minutes;
					parsed = int.TryParse(splittime[0], out minutes) && int.TryParse(splittime[1], out seconds);
					if (parsed)
						span = TimeSpan.FromSeconds(seconds) + TimeSpan.FromMinutes(minutes);
					else
						span = TimeSpan.MinValue;
				}
				else span = TimeSpan.MinValue;
			}
			else
			{
				int seconds;
				parsed = int.TryParse(parameter, out seconds);
				span = TimeSpan.FromSeconds(seconds);
			}

			if (!parsed)
				return CommandHelp(info, "seek");

			if (span < TimeSpan.Zero || span > AudioFramework.Length)
				return "The point of time is not within the songlenth.";
			else
				AudioFramework.Position = span;
			return null;
		}

		[Command(AnyVisibility, "song", "Tells you the name of the current song.")]
		public string CommandSong(ExecutionInformation info)
		{
			if (PlayManager.CurrentPlayData == null)
				return "There is nothing on right now...";
			else if (QuizMode && PlayManager.CurrentPlayData.Invoker.ClientId != info.TextMessage.InvokerId)
				return "Sorry, you have to guess!";
			else
				return $"[url={FactoryManager.RestoreLink(PlayManager.CurrentPlayData.ResourceData)}]{PlayManager.CurrentPlayData.ResourceData.ResourceTitle}[/url]";
		}

		[Command(Private, "soundcloud", "Resolves the link as a soundcloud song to play it for you.")]
		public string CommandSoundcloud(ExecutionInformation info, string parameter)
		{
			return PlayManager.Play(info.Session.Client, parameter, AudioType.Soundcloud);
		}

		[Command(Private, "stop", "Stops the current song.")]
		public void CommandStop()
		{
			AudioFramework.Stop();
		}

		[Command(Private, "subscribe", "Lets you hear the music independent from the channel you are in.")]
		public void CommandSubscribe(ExecutionInformation info)
		{
			BobController.WhisperClientSubscribe(info.TextMessage.InvokerId);
		}

		[Command(AnyVisibility, "take", "Take a substring from a string")]
		[Usage("<count> <text>", "Take only <count> parts of the text")]
		[Usage("<count> <start> <text>", "Take <count> parts, starting with the part at <start>")]
		[Usage("<count> <start> <delimiter> <text>", "Specify another delimiter for the parts than spaces")]
		public ICommandResult CommandTake(ExecutionInformation info, IEnumerable<ICommand> arguments, IEnumerable<CommandResultType> returnTypes)
		{
			var argList = arguments.ToList();

			if (argList.Count < 2)
				throw new CommandException("Expected at least 2 parameters");

			int start = 0;
			int count = 0;
			string delimiter = null;

			// Get count
			var res = ((StringCommandResult)argList[0].Execute(info, Enumerable.Empty<ICommand>(), new[] { CommandResultType.String })).Content;
			if (!int.TryParse(res, out count) || count < 0)
				throw new CommandException("Count must be an integer >= 0");

			if (argList.Count > 2)
			{
				// Get start
				res = ((StringCommandResult)argList[1].Execute(info, Enumerable.Empty<ICommand>(), new[] { CommandResultType.String })).Content;
				if (!int.TryParse(res, out start) || start < 0)
					throw new CommandException("Start must be an integer >= 0");
			}

			if (argList.Count > 3)
				// Get delimiter
				delimiter = ((StringCommandResult)argList[2].Execute(info, Enumerable.Empty<ICommand>(), new[] { CommandResultType.String })).Content;

			string text = ((StringCommandResult)argList[Math.Min(argList.Count - 1, 3)]
				.Execute(info, Enumerable.Empty<ICommand>(), new[] { CommandResultType.String })).Content;

			IEnumerable<string> splitted;
			if (delimiter == null)
				splitted = text.Split();
			else
				splitted = text.Split(new[] { delimiter }, StringSplitOptions.None);
			if (splitted.Count() < start + count)
				throw new CommandException("Not enough arguments to take");
			splitted = splitted.Skip(start).Take(count);

			foreach (var returnType in returnTypes)
			{
				if (returnType == CommandResultType.String)
					return new StringCommandResult(string.Join(delimiter ?? " ", splitted));
			}

			throw new CommandException("Can't find a fitting return type for take");
		}

		[Command(Admin, "test", "Only for debugging purposes")]
		public string CommandTest(ExecutionInformation info)
		{
			if (!info.Session.IsPrivate)
				return "Please use as private, admins too!";
			else
			{
				info.Session.Write("Good boy!");
				// stresstest
				for (int i = 0; i < 10; i++)
					info.Session.Write(i.ToString());
				return "Test end";
			}
		}

		[Command(Private, "twitch", "Resolves the link as a twitch stream to play it for you.")]
		public string CommandTwitch(ExecutionInformation info, string parameter)
		{
			return PlayManager.Play(info.Session.Client, parameter, AudioType.Twitch);
		}

		[Command(Private, "unsubscribe", "Only lets you hear the music in active channels again.")]
		public void CommandUnsubscribe(ExecutionInformation info)
		{
			BobController.WhisperClientUnsubscribe(info.TextMessage.InvokerId);
		}

		[Command(AnyVisibility, "volume", "Sets the volume level of the music.")]
		[Usage("<level>", "A new volume level between 0 and 100")]
		public string CommandVolume(ExecutionInformation info, string parameter)
		{
			bool relPos = parameter.StartsWith("+");
			bool relNeg = parameter.StartsWith("-");
			string numberString = (relPos || relNeg) ? parameter.Remove(0, 1) : parameter;

			int volume;
			if (!int.TryParse(numberString, out volume))
				return CommandHelp(info, "volume");

			int newVolume;
			if (relPos) newVolume = AudioFramework.Volume + volume;
			else if (relNeg) newVolume = AudioFramework.Volume - volume;
			else newVolume = volume;

			if (newVolume < 0 || newVolume > AudioFramework.MaxVolume)
				return "The volume level must be between 0 and " + AudioFramework.MaxVolume;

			if (newVolume <= AudioFramework.MaxUserVolume || newVolume < AudioFramework.Volume)
				AudioFramework.Volume = newVolume;
			else if (newVolume <= AudioFramework.MaxVolume)
			{
				info.Session.SetResponse(ResponseVolume, newVolume);
				return "Careful you are requesting a very high volume! Do you want to apply this? !(yes|no)";
			}
			return null;
		}

		[Command(Private, "youtube", "Resolves the link as a youtube video to play it for you.")]
		public string CommandYoutube(ExecutionInformation info, string parameter)
		{
			return PlayManager.Play(info.Session.Client, parameter, AudioType.Youtube);
		}

		#endregion

		#region RESPONSES

		private bool ResponseVolume(ExecutionInformation info)
		{
			Answer answer = TextUtil.GetAnswer(info.TextMessage.Message);
			if (answer == Answer.Yes)
			{
				if (info.IsAdmin)
				{
					var respInt = info.Session.ResponseData as int?;
					if (!respInt.HasValue)
					{
						Log.Write(Log.Level.Error, "responseData is not an int.");
						return true;
					}
					AudioFramework.Volume = respInt.Value;
				}
				else
				{
					info.Session.Write("Command can only be answered by an admin.");
				}
			}
			return answer != Answer.Unknown;
		}

		private bool ResponseQuit(ExecutionInformation info)
		{
			Answer answer = TextUtil.GetAnswer(info.TextMessage.Message);
			if (answer == Answer.Yes)
			{
				if (info.IsAdmin)
					CommandQuit(info, "force");
				else
					info.Session.Write("Command can only be answered by an admin.");
			}
			return answer != Answer.Unknown;
		}

		private bool ResponseHistoryDelete(ExecutionInformation info)
		{
			Answer answer = TextUtil.GetAnswer(info.TextMessage.Message);
			if (answer == Answer.Yes)
			{
				if (info.IsAdmin)
				{
					var ale = info.Session.ResponseData as AudioLogEntry;
					if (ale == null)
					{
						Log.Write(Log.Level.Error, "No entry provided.");
						return true;
					}
					HistoryManager.RemoveEntry(ale);
				}
				else
				{
					info.Session.Write("Command can only be answered by an admin.");
				}
			}
			return answer != Answer.Unknown;
		}

		private bool ResponseHistoryClean(ExecutionInformation info)
		{
			Answer answer = TextUtil.GetAnswer(info.TextMessage.Message);
			if (answer == Answer.Yes)
			{
				if (info.IsAdmin)
				{
					HistoryManager.CleanHistoryFile();
					info.Session.Write("Cleanup done!");
				}
				else
					info.Session.Write("Command can only be answered by an admin.");
			}
			return answer != Answer.Unknown;
		}

		#endregion

		public void SongUpdateEvent(object sender, PlayInfoEventArgs data)
		{
			if (!QuizMode)
			{
				QueryConnection.ChangeDescription(data.ResourceData.ResourceTitle);
			}
		}
		public void SongStopEvent(object sender, bool data)
		{
			QueryConnection.ChangeDescription("<Sleeping>");
		}

		public void Dispose()
		{
			if (!isDisposed) isDisposed = true;
			else return;

			if (WebInterface != null) // before:
			{
				WebInterface.Dispose();
				WebInterface = null;
			}
			if (PluginManager != null) // before: SessionManager, logStream,
			{
				PluginManager.Dispose();
				PluginManager = null;
			}
			if (AudioFramework != null) // before: BobController, logStream,
			{
				AudioFramework.Dispose();
				AudioFramework = null;
			}
			if (BobController != null) // before: QueryConnection, logStream,
			{
				BobController.Dispose();
				BobController = null;
			}
			if (QueryConnection != null) // before: logStream,
			{
				QueryConnection.Dispose();
				QueryConnection = null;
			}
			TickPool.Close(); // before:
			if (HistoryManager != null) // before: logStream,
			{
				HistoryManager.Dispose();
				HistoryManager = null;
			}
			if (FactoryManager != null) // before:
			{
				FactoryManager.Dispose();
				FactoryManager = null;
			}
			if (SessionManager != null) // before:
			{
				//sessionManager.Dispose();
				SessionManager = null;
			}
			if (logStream != null) // before:
			{
				logStream.Dispose();
				logStream = null;
			}
		}
	}

	public enum CommandRights
	{
		Admin,
		Public,
		Private,
		AnyVisibility,
	}

#pragma warning disable CS0649
	struct MainBotData
	{
		[Info("path to the logfile", "log_ts3audiobot")]
		public string logFile;
		[Info("group able to execute admin commands from the bot")]
		public int adminGroupId;
	}
#pragma warning restore CS0649
}<|MERGE_RESOLUTION|>--- conflicted
+++ resolved
@@ -33,13 +33,8 @@
 	using TS3Query;
 	using TS3Query.Messages;
 
-<<<<<<< HEAD
-	// Todo:
-	// - implement history missing 
-=======
 	using static CommandRights;
 
->>>>>>> 345c2a83
 	public sealed class MainBot : MarshalByRefObject, IDisposable
 	{
 		static void Main(string[] args)
@@ -81,11 +76,8 @@
 		public SessionManager SessionManager { get; private set; }
 		public HistoryManager HistoryManager { get; private set; }
 		public ResourceFactoryManager FactoryManager { get; private set; }
-<<<<<<< HEAD
+		public WebDisplay WebInterface { get; private set; }
 		public PlayManager PlayManager { get; private set; }
-=======
-		public WebDisplay WebInterface { get; private set; }
->>>>>>> 345c2a83
 
 		public bool QuizMode { get; set; }
 
@@ -169,12 +161,9 @@
 			SessionManager = new SessionManager();
 			HistoryManager = new HistoryManager(hmd);
 			PluginManager = new PluginManager(this, pmd);
-<<<<<<< HEAD
-			PlayManager = new PlayManager(this);
-=======
 			WebInterface = new WebDisplay(this);
 			WebInterface.StartServerAsync();
->>>>>>> 345c2a83
+			PlayManager = new PlayManager(this);
 
 			Log.Write(Log.Level.Info, "[=========== Initializing Factories ===========]");
 			FactoryManager = new ResourceFactoryManager();
@@ -186,18 +175,10 @@
 			Log.Write(Log.Level.Info, "[=========== Registering callbacks ============]");
 			AudioFramework.OnResourceStopped += PlayManager.SongStoppedHook;
 			// Inform the BobClient on start/stop
-<<<<<<< HEAD
 			PlayManager.AfterResourceStarted += BobController.OnResourceStarted;
 			PlayManager.AfterResourceStopped += BobController.OnPlayStopped;
 			// In own favor update the own status text to the current song title
 			PlayManager.AfterResourceStarted += SongUpdateEvent;
-=======
-			AudioFramework.OnResourceStarting += BobController.OnResourceStarting;
-			AudioFramework.OnResourceStopped += BobController.OnResourceStopped;
-			// In own favor update the own status text to the current song title
-			AudioFramework.OnResourceStarted += SongUpdateEvent;
-			AudioFramework.OnResourceStopped += SongStopEvent;
->>>>>>> 345c2a83
 			// Register callback for all messages happening
 			QueryConnection.OnMessageReceived += TextCallback;
 			// Register callback to remove open private sessions, when user disconnects
@@ -270,7 +251,6 @@
 				}
 				else
 				{
-<<<<<<< HEAD
 					var command = CommandManager.CommandSystem.AstToCommandResult(parsedAst);
 
 					try
@@ -294,10 +274,6 @@
 						Log.Write(Log.Level.Error, "MB Unexpected command error: {0}", ex);
 						session.Write("An unexpected error occured: " + ex.Message);
 					}
-=======
-					session.Write("An unexpected error occured: " + ex.Message);
-					Log.Write(Log.Level.Error, "MB Unexpected command error: {0}", ex);
->>>>>>> 345c2a83
 				}
 			}
 		}
