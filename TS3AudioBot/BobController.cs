--- conflicted
+++ resolved
@@ -280,11 +280,7 @@
 
 		#region Bob & Events
 
-<<<<<<< HEAD
 		internal void OnResourceStarted(object sender, PlayInfoEventArgs playData)
-=======
-		internal void OnResourceStarting(object sender, PlayData playData)
->>>>>>> 345c2a83
 		{
 			Log.Write(Log.Level.Debug, "BC Ressource started");
 			BobStart();
