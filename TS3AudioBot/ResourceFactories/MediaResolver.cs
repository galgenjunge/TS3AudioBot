// TS3AudioBot - An advanced Musicbot for Teamspeak 3
// Copyright (C) 2017  TS3AudioBot contributors
//
// This program is free software: you can redistribute it and/or modify
// it under the terms of the Open Software License v. 3.0
//
// You should have received a copy of the Open Software License along with this
// program. If not, see <https://opensource.org/licenses/OSL-3.0>.

using PlaylistsNET.Content;
using System;
using System.Collections.Generic;
using System.IO;
using System.Linq;
using System.Net;
using TS3AudioBot.Config;
using TS3AudioBot.Helper;
using TS3AudioBot.Localization;
using TS3AudioBot.Playlists;
using TS3AudioBot.ResourceFactories.AudioTags;

namespace TS3AudioBot.ResourceFactories
{
	public sealed class MediaResolver : IResourceResolver, IPlaylistResolver, IThumbnailResolver
	{
		private static readonly NLog.Logger Log = NLog.LogManager.GetCurrentClassLogger();

		public string ResolverFor => "media";

		public MatchCertainty MatchResource(ResolveContext _, string uri) =>
			File.Exists(uri)
			? MatchCertainty.Always
			: MatchCertainty.OnlyIfLast;

		public MatchCertainty MatchPlaylist(ResolveContext _, string uri) =>
			Directory.Exists(uri) ? MatchCertainty.Always :
			File.Exists(uri) ? MatchCertainty.Always
			: MatchCertainty.OnlyIfLast;

		public R<PlayResource, LocalStr> GetResource(ResolveContext ctx, string uri)
		{
			return GetResourceById(ctx, new AudioResource(uri, null, ResolverFor));
		}

		public R<PlayResource, LocalStr> GetResourceById(ResolveContext ctx, AudioResource resource)
		{
			var result = ValidateFromString(ctx.Config, resource.ResourceId);
			if (!result)
				return result.Error;

			var resData = result.Value;

			if (resData.IsIcyStream)
			{
				resource.ResourceTitle = resData.Title;
				return new MediaPlayResource(resData.FullUri, resource, null, true);
			}

			if (resource.ResourceTitle is null)
			{
				if (!string.IsNullOrWhiteSpace(resData.Title))
					resource.ResourceTitle = resData.Title;
				else
					resource.ResourceTitle = resource.ResourceId;
			}
			return new MediaPlayResource(resData.FullUri, resource, resData.Image, false);
		}

		public string RestoreLink(ResolveContext _, AudioResource resource) => resource.ResourceId;

		private R<ResData, LocalStr> ValidateFromString(ConfBot config, string uriStr)
		{
			if (TryGetUri(config, uriStr).GetOk(out var uri))
				return ValidateUri(uri);
			return new LocalStr(strings.error_media_invalid_uri);
		}

		private R<ResData, LocalStr> ValidateUri(Uri uri)
		{
			if (uri.IsWeb())
				return ValidateWeb(uri);
			if (uri.IsFile())
				return ValidateFile(uri);

			return new LocalStr(strings.error_media_invalid_uri);
		}

		private static HeaderData GetStreamHeaderData(Stream stream)
		{
			var headerData = AudioTagReader.GetData(stream) ?? new HeaderData();
			headerData.Title ??= string.Empty;
			return headerData;
		}

		private static R<ResData, LocalStr> ValidateWeb(Uri link)
		{
			var requestRes = WebWrapper.CreateRequest(link);
			if (!requestRes.Ok) return requestRes.Error;
			var request = requestRes.Value;
			if (request is HttpWebRequest httpRequest)
			{
				httpRequest.Headers["Icy-MetaData"] = "1";
			}

			try
			{
				using var response = request.GetResponse();
				if (response.Headers["icy-metaint"] != null)
				{
					return new ResData(link.AbsoluteUri, null) { IsIcyStream = true };
				}
				var contentType = response.Headers[HttpResponseHeader.ContentType];
				if (contentType == "application/vnd.apple.mpegurl"
					|| contentType == "application/vnd.apple.mpegurl.audio")
				{
					return new ResData(link.AbsoluteUri, null); // No title meta info
				}
				else
				{
					using var stream = response.GetResponseStream();
					var headerData = GetStreamHeaderData(stream);
					return new ResData(link.AbsoluteUri, headerData.Title) { Image = headerData.Picture };
				}
			}
			catch (Exception ex)
			{
				Log.Debug(ex, "Failed to validate song");
				return new LocalStr(strings.error_net_unknown);
			}
		}

		private R<ResData, LocalStr> ValidateFile(Uri foundPath)
		{
			try
			{
				using var stream = File.Open(foundPath.LocalPath, FileMode.Open, FileAccess.Read, FileShare.Read);
				var headerData = GetStreamHeaderData(stream);
				return new ResData(foundPath.LocalPath, headerData.Title) { Image = headerData.Picture };
			}
			catch (UnauthorizedAccessException) { return new LocalStr(strings.error_io_missing_permission); }
			catch (Exception ex)
			{
				Log.Warn(ex, "Failed to load song \"{0}\", because {1}", foundPath.OriginalString, ex.Message);
				return new LocalStr(strings.error_io_unknown_error);
			}
		}

		private R<Uri, LocalStr> TryGetUri(ConfBot conf, string uri)
		{
			if (Uri.TryCreate(uri, UriKind.Absolute, out Uri? uriResult))
			{
				return uriResult;
			}
			else
			{
<<<<<<< HEAD
				Log.Trace("Finding media path: '{0}'", uri);

				var file =
					TryInPath(Path.Combine(conf.LocalConfigDir, BotPaths.Music), uri)
					?? TryInPath(conf.GetParent().Factories.Media.Path.Value, uri);

				if (file == null)
=======
				var file = FindFile(conf, uri);
				if (file is null)
>>>>>>> 1dce1118
					return new LocalStr(strings.error_media_file_not_found);
				return file;
			}
		}

<<<<<<< HEAD
		private static Uri TryInPath(string pathPrefix, string file)
=======
		private Uri? FindFile(ConfBot conf, string path)
>>>>>>> 1dce1118
		{
			try
			{
<<<<<<< HEAD
				var musicPathPrefix = Path.GetFullPath(pathPrefix);
				var fullPath = Path.Combine(musicPathPrefix, file);
				if (fullPath.StartsWith(musicPathPrefix) && File.Exists(fullPath))
					return new Uri(fullPath, UriKind.Absolute);
=======
				// === remove this block for security rework
				var fullPath = Path.GetFullPath(path);
				if (File.Exists(fullPath))
					return new Uri(fullPath, UriKind.Absolute);
				// ===
				var localPath = conf.LocalConfigDir;
				if (localPath != null)
				{
					var localMusicPath = Path.GetFullPath(Path.Combine(localPath, BotPaths.Music));
					fullPath = Path.GetFullPath(Path.Combine(localMusicPath, path));
					if (File.Exists(fullPath) && fullPath.StartsWith(localMusicPath))
						return new Uri(fullPath, UriKind.Absolute);
				}
>>>>>>> 1dce1118
			}
			catch (Exception ex)
			when (ex is ArgumentException || ex is NotSupportedException || ex is PathTooLongException || ex is System.Security.SecurityException)
			{
				Log.Trace(ex, "Couldn't load resource");
			}
			return null;
		}

		public R<Playlist, LocalStr> GetPlaylist(ResolveContext ctx, string url)
		{
			if (Directory.Exists(url)) // TODO rework for security
			{
				try
				{
					var di = new DirectoryInfo(url);
					var plist = new Playlist().SetTitle(di.Name);
					var resources = from file in di.EnumerateFiles()
									select ValidateFromString(ctx.Config, file.FullName) into result
									where result.Ok
									select result.Value into val
									select new AudioResource(val.FullUri, string.IsNullOrWhiteSpace(val.Title) ? val.FullUri : val.Title, ResolverFor) into res
									select new PlaylistItem(res);
					plist.AddRange(resources);

					return plist;
				}
				catch (Exception ex)
				{
					Log.Warn("Failed to load playlist \"{0}\", because {1}", url, ex.Message);
					return new LocalStr(strings.error_io_unknown_error);
				}
			}

			try
			{
<<<<<<< HEAD
				if (TryGetUri(ctx.Config, url).GetOk(out var uri))
=======
				if (File.Exists(url))
				{
					using var stream = File.OpenRead(url);
					plistResult = GetPlaylistContent(stream, url);
				}
				else if (TryGetUri(ctx.Config, url).GetOk(out var uri))
>>>>>>> 1dce1118
				{
					if (uri.IsFile())
					{
						if (File.Exists(url))
						{
							using (var stream = File.OpenRead(uri.AbsolutePath))
								return GetPlaylistContent(stream, url);
						}
					}
					else if (uri.IsWeb())
					{
						return WebWrapper.GetResponse(uri, response =>
						{
							var contentType = response.Headers.Get("Content-Type");
							int index = url.LastIndexOf('.');
							string anyId = index >= 0 ? url.Substring(index) : url;

<<<<<<< HEAD
							using (var stream = response.GetResponseStream())
								return GetPlaylistContent(stream, url, contentType);
						}).Flat();
					}
=======
						using var stream = response.GetResponseStream();
						return GetPlaylistContent(stream, url, contentType);
					}).Flat();
>>>>>>> 1dce1118
				}
				return new LocalStr(strings.error_media_invalid_uri);
			}
			catch (Exception ex)
			{
				Log.Warn(ex, "Error opening/reading playlist file");
				return new LocalStr(strings.error_io_unknown_error);
			}
		}

		private R<Playlist, LocalStr> GetPlaylistContent(Stream stream, string url, string? mime = null)
		{
			string? name = null;
			List<PlaylistItem> items;
			mime = mime?.ToLowerInvariant();
			url = url.ToLowerInvariant();
			string anyId = mime ?? url;

			switch (anyId)
			{
			case ".m3u":
				{
					var parser = new M3uContent();
					var list = parser.GetFromStream(stream);

					items = new List<PlaylistItem>(
						from e in list.PlaylistEntries
						select new PlaylistItem(new AudioResource(e.Path, e.Title, ResolverFor)));
					break;
				}
			case ".m3u8":
			case "application/mpegurl":
			case "application/x-mpegurl":
			case "audio/mpegurl":
			case "audio/x-mpegurl":
			case "application/vnd.apple.mpegurl":
			case "application/vnd.apple.mpegurl.audio":
				{
					var parser = new M3u8Content();
					var list = parser.GetFromStream(stream);

					items = new List<PlaylistItem>(
						from e in list.PlaylistEntries
						select new PlaylistItem(new AudioResource(e.Path, e.Title, ResolverFor)));
					break;
				}
			case ".pls":
			case "audio/x-scpls":
			case "application/x-scpls":
			case "application/pls+xml":
				{
					var parser = new PlsContent();
					var list = parser.GetFromStream(stream);

					items = new List<PlaylistItem>(
						from e in list.PlaylistEntries
						select new PlaylistItem(new AudioResource(e.Path, e.Title, ResolverFor)));
					break;
				}
			case ".wpl":
				{
					var parser = new WplContent();
					var list = parser.GetFromStream(stream);

					items = new List<PlaylistItem>(
						from e in list.PlaylistEntries
						select new PlaylistItem(new AudioResource(e.Path, e.TrackTitle, ResolverFor)));
					name = list.Title;
					break;
				}
			case ".zpl":
				{
					var parser = new ZplContent();
					var list = parser.GetFromStream(stream);

					items = new List<PlaylistItem>(
						from e in list.PlaylistEntries
						select new PlaylistItem(new AudioResource(e.Path, e.TrackTitle, ResolverFor)));
					name = list.Title;
					break;
				}

			// ??
			case "application/jspf+json":
			// ??
			case "application/xspf+xml":
			default:
				return new LocalStr(strings.error_media_file_not_found); // TODO Loc "media not supported"
			}

			if (string.IsNullOrEmpty(name))
			{
				var index = url.LastIndexOfAny(new[] { '\\', '/' });
				name = index >= 0 ? url.Substring(index) : url;
			}
			return new Playlist(items).SetTitle(name);
		}

		private static R<Stream, LocalStr> GetStreamFromUriUnsafe(Uri uri)
		{
			if (uri.IsWeb())
				return WebWrapper.GetResponseUnsafe(uri);
			if (uri.IsFile())
				return File.OpenRead(uri.LocalPath);

			return new LocalStr(strings.error_media_invalid_uri);
		}

		public R<Stream, LocalStr> GetThumbnail(ResolveContext _, PlayResource playResource)
		{
			byte[]? rawImgData;

			if (playResource is MediaPlayResource mediaPlayResource)
			{
				rawImgData = mediaPlayResource.Image;
			}
			else
			{
				var uri = new Uri(playResource.PlayUri);
				var result = GetStreamFromUriUnsafe(uri);
				if (!result)
					return result.Error;

				using var stream = result.Value;
				rawImgData = AudioTagReader.GetData(stream)?.Picture;
			}

			if (rawImgData is null)
				return new LocalStr(strings.error_media_image_not_found);

			return new MemoryStream(rawImgData);
		}

		public void Dispose() { }
	}

	internal class ResData
	{
		public string FullUri { get; }
		public string? Title { get; }
		public byte[]? Image { get; set; }

		public bool IsIcyStream { get; set; } = false;

		public ResData(string fullUri, string? title)
		{
			FullUri = fullUri;
			Title = title;
			Image = null;
		}
	}

	internal static class MediaExt
	{
		public static bool IsWeb(this Uri uri)
			=> uri.Scheme == Uri.UriSchemeHttp
			|| uri.Scheme == Uri.UriSchemeHttps
			|| uri.Scheme == Uri.UriSchemeFtp;

		public static bool IsFile(this Uri uri)
			=> uri.Scheme == Uri.UriSchemeFile;
	}

	public class MediaPlayResource : PlayResource
	{
		public byte[]? Image { get; }
		public bool IsIcyStream { get; }

		public MediaPlayResource(string uri, AudioResource baseData, byte[]? image, bool isIcyStream) : base(uri, baseData)
		{
			Image = image;
			IsIcyStream = isIcyStream;
		}
	}
}<|MERGE_RESOLUTION|>--- conflicted
+++ resolved
@@ -153,51 +153,26 @@
 			}
 			else
 			{
-<<<<<<< HEAD
 				Log.Trace("Finding media path: '{0}'", uri);
 
 				var file =
 					TryInPath(Path.Combine(conf.LocalConfigDir, BotPaths.Music), uri)
 					?? TryInPath(conf.GetParent().Factories.Media.Path.Value, uri);
 
-				if (file == null)
-=======
-				var file = FindFile(conf, uri);
 				if (file is null)
->>>>>>> 1dce1118
 					return new LocalStr(strings.error_media_file_not_found);
 				return file;
 			}
 		}
 
-<<<<<<< HEAD
 		private static Uri TryInPath(string pathPrefix, string file)
-=======
-		private Uri? FindFile(ConfBot conf, string path)
->>>>>>> 1dce1118
 		{
 			try
 			{
-<<<<<<< HEAD
 				var musicPathPrefix = Path.GetFullPath(pathPrefix);
 				var fullPath = Path.Combine(musicPathPrefix, file);
 				if (fullPath.StartsWith(musicPathPrefix) && File.Exists(fullPath))
 					return new Uri(fullPath, UriKind.Absolute);
-=======
-				// === remove this block for security rework
-				var fullPath = Path.GetFullPath(path);
-				if (File.Exists(fullPath))
-					return new Uri(fullPath, UriKind.Absolute);
-				// ===
-				var localPath = conf.LocalConfigDir;
-				if (localPath != null)
-				{
-					var localMusicPath = Path.GetFullPath(Path.Combine(localPath, BotPaths.Music));
-					fullPath = Path.GetFullPath(Path.Combine(localMusicPath, path));
-					if (File.Exists(fullPath) && fullPath.StartsWith(localMusicPath))
-						return new Uri(fullPath, UriKind.Absolute);
-				}
->>>>>>> 1dce1118
 			}
 			catch (Exception ex)
 			when (ex is ArgumentException || ex is NotSupportedException || ex is PathTooLongException || ex is System.Security.SecurityException)
@@ -234,16 +209,7 @@
 
 			try
 			{
-<<<<<<< HEAD
 				if (TryGetUri(ctx.Config, url).GetOk(out var uri))
-=======
-				if (File.Exists(url))
-				{
-					using var stream = File.OpenRead(url);
-					plistResult = GetPlaylistContent(stream, url);
-				}
-				else if (TryGetUri(ctx.Config, url).GetOk(out var uri))
->>>>>>> 1dce1118
 				{
 					if (uri.IsFile())
 					{
@@ -261,16 +227,10 @@
 							int index = url.LastIndexOf('.');
 							string anyId = index >= 0 ? url.Substring(index) : url;
 
-<<<<<<< HEAD
 							using (var stream = response.GetResponseStream())
 								return GetPlaylistContent(stream, url, contentType);
 						}).Flat();
 					}
-=======
-						using var stream = response.GetResponseStream();
-						return GetPlaylistContent(stream, url, contentType);
-					}).Flat();
->>>>>>> 1dce1118
 				}
 				return new LocalStr(strings.error_media_invalid_uri);
 			}
