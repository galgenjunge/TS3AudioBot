--- conflicted
+++ resolved
@@ -43,13 +43,8 @@
 			var channel = resource.ResourceId;
 
 			// request api token
-<<<<<<< HEAD
-			if (!WebWrapper.DownloadString(out string jsonResponse, new Uri($"https://api.twitch.tv/api/channels/{channel}/access_token"), ("Client-ID", TwitchClientIdPrivate)))
-				return new LocalStr(strings.error_net_no_connection);
-=======
-			if (!WebWrapper.DownloadString($"https://api.twitch.tv/api/channels/{channel}/access_token", ("Client-ID", TwitchClientId)).Get(out var jsonResponse, out var error))
+			if (!WebWrapper.DownloadString($"https://api.twitch.tv/api/channels/{channel}/access_token", ("Client-ID", TwitchClientIdPrivate)).Get(out var jsonResponse, out var error))
 				return error;
->>>>>>> 1dce1118
 
 			JsonAccessToken access;
 			try
