// TS3AudioBot - An advanced Musicbot for Teamspeak 3
// Copyright (C) 2017  TS3AudioBot contributors
//
// This program is free software: you can redistribute it and/or modify
// it under the terms of the Open Software License v. 3.0
//
// You should have received a copy of the Open Software License along with this
// program. If not, see <https://opensource.org/licenses/OSL-3.0>.

using Microsoft.CodeAnalysis;
using Microsoft.CodeAnalysis.CSharp;
using Microsoft.CodeAnalysis.Emit;
using Microsoft.CodeAnalysis.Text;
using System;
using System.Collections.Generic;
using System.IO;
using System.Linq;
using System.Reflection;
using System.Security.Cryptography;
using System.Text;
using TS3AudioBot.CommandSystem;
using TS3AudioBot.Dependency;
using TS3AudioBot.ResourceFactories;
using TSLib.Helper;

namespace TS3AudioBot.Plugins
{
	internal class Plugin
	{
		private static readonly NLog.Logger Log = NLog.LogManager.GetCurrentClassLogger();

		private readonly CoreInjector coreInjector;
		private readonly ResourceResolver resourceResolver;
		private readonly BotManager botManager;

		private byte[]? md5CacheSum;
		private PluginObjects? corePlugin;
		private readonly Dictionary<Bot, PluginObjects> botPluginList = new Dictionary<Bot, PluginObjects>();
		private IResolver? factoryObject;
		private Type? pluginType;
		private PluginStatus status;

		internal PluginType Type { get; private set; }
		public int Id { get; }
		public FileInfo File { get; }
		// TODO remove after plugin rework
		internal PluginObjects CorePlugin => corePlugin!;

		public Plugin(CoreInjector coreInjector, ResourceResolver resourceResolver, BotManager botManager, FileInfo file, int id)
		{
			this.coreInjector = coreInjector;
			this.resourceResolver = resourceResolver;
			this.botManager = botManager;

			corePlugin = null;
			File = file;
			Id = id;
			status = PluginStatus.Off;
			Type = PluginType.None;
		}

		public string Name
		{
			get
			{
				if (CheckStatus(null) == PluginStatus.Error)
					return $"{File.Name} (Error)";

				var name = pluginType?.Name ?? File.Name;

				switch (Type)
				{
				case PluginType.Factory:
					if (factoryObject?.ResolverFor != null)
						return $"{factoryObject.ResolverFor}-factory";
					return $"{name} (Factory)";
				case PluginType.BotPlugin:
					return $"{name} (BotPlugin)";
				case PluginType.CorePlugin:
					return $"{name} (CorePlugin)";
				case PluginType.Commands:
					return $"{name} (Commands)";
				case PluginType.None:
					return $"{File.Name} (Unknown)";
				default:
					throw Tools.UnhandledDefault(Type);
				}
			}
		}

		public PluginStatus CheckStatus(Bot? bot)
		{
			if (Type != PluginType.BotPlugin)
				return status;
			if (status == PluginStatus.Disabled
				|| status == PluginStatus.Error
				|| status == PluginStatus.Off)
				return status;
			if (bot is null)
				return PluginStatus.NotAvailable;
			if (status == PluginStatus.Ready)
				return botPluginList.ContainsKey(bot) ? PluginStatus.Active : PluginStatus.Ready;
			if (status == PluginStatus.Active)
				throw new InvalidOperationException("BotPlugin must not be active");
			throw Tools.UnhandledDefault(status);
		}

		public PluginResponse Load()
		{
			try
			{
				if (PluginManager.IsIgnored(File))
					return PluginResponse.Disabled;

				var locStatus = CheckStatus(null);
				var cacheOk = Md5EqualsCache();
				if (locStatus != PluginStatus.Off && cacheOk)
				{
					return locStatus == PluginStatus.Ready || locStatus == PluginStatus.Active
						? PluginResponse.Ok
						: PluginResponse.UnknownError;
				}

				Unload();

				PluginResponse result;
				switch (File.Extension)
				{
				case ".cs":
					result = PrepareSource();
					break;

				case ".dll":
				case ".exe":
					result = PrepareBinary();
					break;

				default:
					throw new InvalidProgramException();
				}

				status = result == PluginResponse.Ok ? PluginStatus.Ready : PluginStatus.Error;
				return result;
			}
			catch (BadImageFormatException bifex)
			{
				Log.Warn("Plugin \"{0}\" has an invalid format: {1} (Add a \"{0}.ignore\" file to ignore this file)",
					File.Name,
					bifex.InnerException?.Message ?? bifex.Message);
				status = PluginStatus.Error;
				return PluginResponse.InvalidBinary;
			}
			catch (Exception ex)
			{
				Log.Warn("Plugin \"{0}\" failed to prepare: {1}",
					File.Name,
					ex.Message);
				status = PluginStatus.Error;
				return PluginResponse.Crash;
			}
		}

		private bool Md5EqualsCache()
		{
			using var md5 = MD5.Create();
			using var stream = System.IO.File.OpenRead(File.FullName);
			var newHashSum = md5.ComputeHash(stream);
			if (md5CacheSum is null)
			{
				md5CacheSum = newHashSum;
				return false;
			}
			var equals = md5CacheSum.SequenceEqual(newHashSum);
			md5CacheSum = newHashSum;
			return equals;
		}

		private PluginResponse PrepareBinary()
		{
			// Do not use 'Assembly.LoadFile' as otherwise we cannot replace the dll
			// on windows aymore after it's opened once.
			var asmBin = System.IO.File.ReadAllBytes(File.FullName);
<<<<<<< HEAD
			var pdbFile = File.FullName.Substring(0, File.FullName.Length - File.Extension.Length) + ".pdb";
			byte[] pdbBin = null;
=======
			var pdbFile = File.FullName[0..^File.Extension.Length] + ".pdb";
			byte[]? pdbBin = null;
>>>>>>> a9337cc8
			try
			{
				if (System.IO.File.Exists(pdbFile))
					pdbBin = System.IO.File.ReadAllBytes(pdbFile);
			}
			catch (Exception ex) { Log.Debug(ex, "No pdb file found"); }
			var assembly = Assembly.Load(asmBin, pdbBin);
			return InitializeAssembly(assembly);
		}

		private PluginResponse PrepareSource()
		{
			var param = AppDomain.CurrentDomain.GetAssemblies()
				.Where(asm => !asm.IsDynamic && !string.IsNullOrEmpty(asm.Location))
				.Select(asm => MetadataReference.CreateFromFile(asm.Location))
				.Concat(new[] { MetadataReference.CreateFromFile(Assembly.GetExecutingAssembly().Location) }).ToArray();

			using var pluginFileStream = System.IO.File.OpenRead(File.FullName);
			var sourceTree = CSharpSyntaxTree.ParseText(SourceText.From(pluginFileStream));

			var compilation = CSharpCompilation.Create($"plugin_{File.Name}_{Tools.Random.Next()}")
				.WithOptions(new CSharpCompilationOptions(
					outputKind: OutputKind.DynamicallyLinkedLibrary,
					optimizationLevel: OptimizationLevel.Release))
				.AddReferences(param)
				.AddSyntaxTrees(sourceTree);

			using var ms_assembly = new MemoryStream();
			using var ms_pdb = new MemoryStream();
			var result = compilation.Emit(ms_assembly, ms_pdb,
				options: new EmitOptions()
					.WithDebugInformationFormat(DebugInformationFormat.PortablePdb)
				);

			if (result.Success)
			{
				ms_assembly.Seek(0, SeekOrigin.Begin);
				ms_pdb.Seek(0, SeekOrigin.Begin);
				var assembly = Assembly.Load(ms_assembly.ToArray(), ms_pdb.ToArray());
				return InitializeAssembly(assembly);
			}
			else
			{
				bool containsErrors = false;
				var strb = new StringBuilder();
				strb.AppendFormat("Plugin \"{0}\" [{1}] compiler notifications:\n", File.Name, Id);
				foreach (var error in result.Diagnostics)
				{
					var position = error.Location.GetLineSpan();
					containsErrors |= error.WarningLevel == 0;
					strb.AppendFormat("{0} L{1}/C{2}: {3}\n",
						error.WarningLevel == 0 ? "Error" : ((DiagnosticSeverity)(error.WarningLevel - 1)).ToString(),
						position.StartLinePosition.Line + 1,
						position.StartLinePosition.Character,
						error.GetMessage());
				}
				strb.Length--; // remove last linebreak
				Log.Warn(strb.ToString());
				return PluginResponse.CompileError;
			}
		}

		private PluginResponse InitializeAssembly(Assembly assembly)
		{
			try
			{
				var allTypes = assembly.GetExportedTypes();
				var pluginTypes = allTypes.Where(t => typeof(ITabPlugin).IsAssignableFrom(t)).ToArray();
				var factoryTypes = allTypes.Where(t => typeof(IResolver).IsAssignableFrom(t)).ToArray();
#pragma warning disable CS0618 // Type or member is obsolete
				var commandsTypes = allTypes.Where(t => t.GetCustomAttribute<StaticPluginAttribute>() != null).ToArray();
#pragma warning restore CS0618 // Type or member is obsolete

				if (pluginTypes.Length + factoryTypes.Length + commandsTypes.Length > 1)
				{
					Log.Warn("Any source or binary plugin file may contain one plugin or factory at most. ({})", Name);
					return PluginResponse.TooManyPlugins;
				}
				if (pluginTypes.Length + factoryTypes.Length + commandsTypes.Length == 0)
				{
					Log.Warn("Any source or binary plugin file must contain at least one plugin or factory. ({})", Name);
					return PluginResponse.NoTypeMatch;
				}

				if (pluginTypes.Length == 1)
				{
					pluginType = pluginTypes[0];
					if (typeof(IBotPlugin).IsAssignableFrom(pluginType))
						Type = PluginType.BotPlugin;
					else if (typeof(ICorePlugin).IsAssignableFrom(pluginType))
						Type = PluginType.CorePlugin;
					else
						throw new InvalidOperationException("Do not inherit from 'ITabPlugin', instead use 'IBotPlugin' or 'ICorePlugin'");
				}
				else if (factoryTypes.Length == 1)
				{
					pluginType = factoryTypes[0];
					Type = PluginType.Factory;
				}
				else if (commandsTypes.Length == 1)
				{
					pluginType = commandsTypes[0];
					Type = PluginType.Commands;
				}
				else
				{
					Type = PluginType.None;
					throw new InvalidOperationException();
				}

				return PluginResponse.Ok;
			}
			catch (TypeLoadException tlex)
			{
				Log.Warn(nameof(InitializeAssembly) + " failed, The file \"{0}\" seems to be missing some dependecies ({1})", File.Name, tlex.Message);
				return PluginResponse.MissingDependency;
			}
			catch (Exception ex)
			{
				Log.Error(ex, nameof(InitializeAssembly) + " failed: {0}", ex.Message);
				return PluginResponse.Crash;
			}
		}

		/// <summary>
		/// Starts the plugin to have all its functionality available in the bot.
		/// This call requires this plugin to be in the <see cref="PluginStatus.Ready"/> state.
		/// Changes the status to <see cref="PluginStatus.Active"/> when successful or <see cref="PluginStatus.Error"/> otherwise.
		/// </summary>
		/// <param name="bot">The bot instance where this plugin should be started. Can be null when not required.</param>
		public PluginResponse Start(Bot? bot)
		{
			switch (CheckStatus(bot))
			{
			case PluginStatus.Disabled:
				return PluginResponse.Disabled;

			case PluginStatus.Off:
				var response = Load();
				if (response != PluginResponse.Ok)
					return response;
				goto case PluginStatus.Ready;

			case PluginStatus.Ready:
				return StartInternal(bot) ? PluginResponse.Ok : PluginResponse.UnknownError;

			case PluginStatus.Active:
				return PluginResponse.Ok;

			case PluginStatus.Error:
				return PluginResponse.UnknownError;

			case PluginStatus.NotAvailable:
				return PluginResponse.MissingContext;

			default:
				throw new ArgumentOutOfRangeException();
			}
		}

		private bool StartInternal(Bot? bot)
		{
			if (CheckStatus(bot) != PluginStatus.Ready)
				throw new InvalidOperationException("This plugin has not yet been prepared");
			if (pluginType is null)
				throw new InvalidOperationException("Plugin not correctly initialized");

			try
			{
				switch (Type)
				{
				case PluginType.None:
					throw new InvalidOperationException("A 'None' plugin cannot be loaded");

				case PluginType.BotPlugin:
					if (bot is null)
					{
						Log.Error("This plugin needs to be activated on a bot instance.");
						status = PluginStatus.Error;
						return false;
					}
					if (botPluginList.ContainsKey(bot))
						throw new InvalidOperationException("Plugin is already instantiated on this bot");

					var botPluginObjs = CreatePluginObjects(bot.Injector, pluginType, false);
					botPluginList.Add(bot, botPluginObjs);
					botPluginObjs.Plugin.Initialize();
					break;

				case PluginType.CorePlugin:
					corePlugin = CreatePluginObjects(coreInjector, pluginType, false);
					botManager.IterateAll(b =>
					{
						try
						{
							if (b.Injector.TryGet<CommandManager>(out var commandManager))
								commandManager.RegisterCollection(corePlugin.Bag);
						}
						catch (Exception ex) { Log.Error(ex, "Failed to register commands from plugin '{0}' for bot '{1}'", Name, b.Id); }
					});
					corePlugin.Plugin.Initialize();
					break;

				case PluginType.Factory:
					factoryObject = (IResolver)Activator.CreateInstance(pluginType)!;
					resourceResolver.AddResolver(factoryObject);
					break;

				case PluginType.Commands:
					corePlugin = CreatePluginObjects(coreInjector, pluginType, true);
					break;

				default:
					throw Tools.UnhandledDefault(Type);
				}
			}
			catch (Exception ex)
			{
				if (ex is MissingMethodException)
					Log.Error(ex, "Factories needs a parameterless constructor.");
				else
					Log.Error(ex, "Plugin '{0}' failed to load: {1}.", Name, ex.Message);
				Stop(bot);
				if (Type != PluginType.BotPlugin)
					status = PluginStatus.Error;
				return false;
			}

			if (Type != PluginType.BotPlugin)
				status = PluginStatus.Active;

			return true;
		}

		// Note, the 'isStatic' flag is only temporary while StaticPlugins are being
		// deprecated, after that this distinction is not necessary anymore and
		// can be removed.
		public static PluginObjects CreatePluginObjects(IInjector injector, Type type, bool isStatic)
		{
			object? pluginInstance = null;
			if (!isStatic)
			{
				if (!injector.TryCreate(type, out pluginInstance))
					throw new Exception("Plugin is missing dependencies");
				injector.FillProperties(pluginInstance);
			}
			if (!injector.TryGet<CommandManager>(out var commandManager))
				throw new Exception("Bot has no CommandSystem");

			var pluginObjs = new PluginObjects(
				(ITabPlugin)pluginInstance!,
				new PluginCommandBag(pluginInstance, type),
				commandManager);

			pluginObjs.CommandManager.RegisterCollection(pluginObjs.Bag);
			return pluginObjs;
		}

		/// <summary>
		/// Stops the plugin and removes all its functionality available in the bot.
		/// Changes the status from <see cref="PluginStatus.Active"/> to <see cref="PluginStatus.Ready"/> when successful or <see cref="PluginStatus.Error"/> otherwise.
		/// </summary>
		/// <param name="bot">The bot instance where this plugin should be stopped. Can be null when not required.</param>
		public PluginResponse Stop(Bot? bot)
		{
			switch (Type)
			{
			case PluginType.None:
				break;

			case PluginType.BotPlugin:
				if (bot is null)
				{
					foreach (var pluginObjs in botPluginList.Values)
						DestroyPluginObjects(pluginObjs);
					botPluginList.Clear();
				}
				else
				{
					if (botPluginList.Remove(bot, out var pluginObjs))
						DestroyPluginObjects(pluginObjs);
				}
				break;

			case PluginType.CorePlugin:
				if (corePlugin != null)
				{
					botManager.IterateAll(b =>
					{
						if (b.Injector.TryGet<CommandManager>(out var commandManager))
							commandManager.UnregisterCollection(corePlugin.Bag);
					});
					DestroyPluginObjects(corePlugin);
					corePlugin = null;
				}
				break;

			case PluginType.Factory:
				if (factoryObject != null)
					resourceResolver.RemoveResolver(factoryObject);
				break;

			case PluginType.Commands:
				if (corePlugin != null)
					DestroyPluginObjects(corePlugin);
				break;

			default:
				throw Tools.UnhandledDefault(Type);
			}

			status = PluginStatus.Ready;

			return PluginResponse.Ok;
		}

		private void DestroyPluginObjects(PluginObjects pluginObjs)
		{
			pluginObjs.CommandManager.UnregisterCollection(pluginObjs.Bag);

			try
			{
				pluginObjs.Plugin?.Dispose();
			}
			catch (Exception ex)
			{
				Log.Warn(ex, "Plugin '{0}' threw an exception while disposing", Name);
			}
		}

		public void Unload()
		{
			Stop(null);

			pluginType = null;

			if (CheckStatus(null) == PluginStatus.Ready)
				status = PluginStatus.Off;
		}

		public override string ToString() => Name;
	}

	public enum PluginType
	{
		None,
		BotPlugin,
		CorePlugin,
		Factory,
		Commands,
	}
}<|MERGE_RESOLUTION|>--- conflicted
+++ resolved
@@ -180,13 +180,8 @@
 			// Do not use 'Assembly.LoadFile' as otherwise we cannot replace the dll
 			// on windows aymore after it's opened once.
 			var asmBin = System.IO.File.ReadAllBytes(File.FullName);
-<<<<<<< HEAD
-			var pdbFile = File.FullName.Substring(0, File.FullName.Length - File.Extension.Length) + ".pdb";
-			byte[] pdbBin = null;
-=======
 			var pdbFile = File.FullName[0..^File.Extension.Length] + ".pdb";
 			byte[]? pdbBin = null;
->>>>>>> a9337cc8
 			try
 			{
 				if (System.IO.File.Exists(pdbFile))
