--- conflicted
+++ resolved
@@ -756,7 +756,6 @@
 			int countV = Util.Clamp(count ?? 3, 0, Math.Min(maxSongs, plist.Items.Count - offsetV));
 			var items = plist.Items.Skip(offsetV).Take(countV).Select(x => resourceFactory.ToApiFormat(x)).ToArray();
 
-<<<<<<< HEAD
 			var plInfo = new QueueInfo
 			{
 				Id = ".mix",
@@ -766,9 +765,6 @@
 				Items = items,
 				PlaybackIndex = playIndex,
 			};
-=======
-			string CurLine() => $"{plIndex}: {curList.Items[plIndex]}";
->>>>>>> 27c91bf1
 
 			return JsonValue.Create(plInfo, x =>
 			{
@@ -792,25 +788,7 @@
 					else if (plIndex > x.PlaybackIndex)
 						tmb.AppendLine(line);
 					else
-<<<<<<< HEAD
 						break; // ?
-=======
-						break;
-				}
-			}
-
-			if (curPlay != null && (curPlay.MetaData.From == PlaySource.PlayRequest || curPlay.MetaData.From == PlaySource.FromQueue))
-			{
-				if (tmb.Length == 0) tmb.Append("\n");
-				tmb.AppendLine("> " + curPlay.ResourceData.ResourceTitle, SongCurrent);
-			}
-
-			if (queue.Length > 0)
-			{
-				foreach (var pli in queue.Take(3))
-				{
-					tmb.Append($"   {pli}\n");
->>>>>>> 27c91bf1
 				}
 
 				return tmb.ToString();
@@ -870,24 +848,12 @@
 		[Command("list add")]
 		public static JsonValue<PlaylistItemGetData> CommandListAddInternal(ResourceFactory resourceFactory, InvokerData invoker, PlaylistManager playlistManager, string listId, string link /* TODO param */)
 		{
-			var playResource = resourceFactory.Load(link).UnwrapThrow();
-			return CommandListAddInternal(resourceFactory, invoker, playlistManager, name, playResource.BaseData);
-		}
-
-		[Command("list add")]
-		public static PlaylistItemGetData CommandListAddInternal(ResourceFactory resourceFactory, InvokerData invoker, PlaylistManager playlistManager, string name, IAudioResourceResult rsc)
-		{
 			PlaylistItemGetData getData = null;
 			playlistManager.ModifyPlaylist(listId, plist =>
 			{
-<<<<<<< HEAD
 				var playResource = resourceFactory.Load(link).UnwrapThrow();
 				var item = new PlaylistItem(playResource.BaseData, new MetaData { ResourceOwnerUid = invoker.ClientUid });
 				plist.Add(item).UnwrapThrow();
-=======
-				var item = new PlaylistItem(rsc.AudioResource, new MetaData { ResourceOwnerUid = invoker.ClientUid });
-				plist.Items.Add(item);
->>>>>>> 27c91bf1
 				getData = resourceFactory.ToApiFormat(item);
 				//getData.Index = plist.Items.Count - 1;
 			}).UnwrapThrow();
@@ -959,7 +925,7 @@
 			if (index < 0 || index >= plist.Items.Count)
 				throw new CommandException(strings.error_playlist_item_index_out_of_range, CommandExceptionReason.CommandError);
 
-			return plist.GetResource(index);
+			return plist.Get(index);
 		}
 
 		[Command("list item move")] // TODO return modified elements
@@ -1005,11 +971,7 @@
 				if (index < 0 || index >= plist.Items.Count)
 					throw new CommandException(strings.error_playlist_item_index_out_of_range, CommandExceptionReason.CommandError);
 
-<<<<<<< HEAD
-				plist[index].Resource.ResourceTitle = title;
-=======
-				plist.Items[index].AudioResource.ResourceTitle = title;
->>>>>>> 27c91bf1
+				plist[index].AudioResource.ResourceTitle = title;
 			}).UnwrapThrow();
 		}
 
@@ -1173,22 +1135,6 @@
 			return strb.ToString();
 		}
 
-<<<<<<< HEAD
-=======
-		[Command("queue")]
-		public static JsonArray<PlaylistItem> CommandQueue(PlaylistManager playlistManager)
-		{
-			return new JsonArray<PlaylistItem>(playlistManager.GetQueue(),
-				x =>
-				{
-					if (x.Count > 0)
-						return "\n" + string.Join("\n", x.Select(pli => pli.ToString()));
-					else
-						return strings.info_empty;
-				});
-		}
-
->>>>>>> 27c91bf1
 		[Command("quiz")]
 		public static JsonValue<bool> CommandQuiz(Bot bot) => new JsonValue<bool>(bot.QuizMode, string.Format(strings.info_status_quizmode, bot.QuizMode ? strings.info_on : strings.info_off));
 		[Command("quiz on")]
@@ -1314,12 +1260,7 @@
 				playerConnection.Position = span;
 		}
 
-<<<<<<< HEAD
 		private static AudioResource GetSearchResult(this UserSession session, int index)
-=======
-		[Command("select")]
-		public static AudioResource CommandSelect(PlayManager playManager, ClientCall clientCall, UserSession session, IReadOnlyList<Type> returnTypes, int index)
->>>>>>> 27c91bf1
 		{
 			var result = session.Get<IList<AudioResource>>(SessionConst.SearchResult);
 			if (!result.Ok)
@@ -1328,28 +1269,20 @@
 			if (index < 0 || index >= result.Value.Count)
 				throw new CommandException(string.Format(strings.error_value_not_in_range, 0, result.Value.Count), CommandExceptionReason.CommandError);
 
-<<<<<<< HEAD
 			return result.Value[index];
-=======
-			var resVal = result.Value[index];
-			var emptyI = returnTypes.Count(x => x != null);
-			if (emptyI != returnTypes.Count)
-			{
-				var arI = returnTypes.Count(x => x != typeof(AudioResource));
-				if (emptyI < arI)
-					playManager.Play(clientCall, resVal).UnwrapThrow();
-			}
-			return resVal;
->>>>>>> 27c91bf1
 		}
 
 		[Command("search add", "_undocumented")] // TODO Doc
-		public static void CommandSelect(PlayManager playManager, InvokerData invoker, UserSession session, int index)
+		public static void CommandSearchAdd(PlayManager playManager, InvokerData invoker, UserSession session, int index)
 			=> playManager.Enqueue(invoker, session.GetSearchResult(index)).UnwrapThrow();
 
 		[Command("search play", "_undocumented")] // TODO Doc
-		public static void CommandSelect(PlayManager playManager, ClientCall clientCall, UserSession session, int index)
+		public static void CommandSeachPlay(PlayManager playManager, ClientCall clientCall, UserSession session, int index)
 			=> playManager.Play(clientCall, session.GetSearchResult(index)).UnwrapThrow();
+
+		[Command("search get", "_undocumented")] // TODO Doc
+		public static void CommandSearchGet(UserSession session, int index)
+			=> session.GetSearchResult(index);
 
 		[Command("server tree", "_undocumented")]
 		public static JsonValue<Connection> CommandServerTree(Connection book, ApiCall _)
